--- conflicted
+++ resolved
@@ -15,28 +15,17 @@
 const SW = 4
 const SE = 5
 
-<<<<<<< HEAD
-const rotate = (Int=>Int)[E => NE, NE => NW, NW => W, W => SW, SW => SE, SE => E]
-const flip   = (Int=>Int)[E => W, NE => NW, NW => NE, W => E, SW => SE, SE => SW]
-
-const move = (Int=>Function)[
-=======
 const rotate = Dict(E => NE, NE => NW, NW => W, W => SW, SW => SE, SE => E)
 const flip   = Dict(E => W, NE => NW, NW => NE, W => E, SW => SE, SE => SW)
 
 const move = Dict(
->>>>>>> f1b00f80
     E  => (x, y) -> (x +   1,     y),
     W  => (x, y) -> (x -   1,     y),
     NE => (x, y) -> (x + y%2,     y - 1),
     NW => (x, y) -> (x + y%2 - 1, y - 1),
     SE => (x, y) -> (x + y%2,     y + 1),
     SW => (x, y) -> (x + y%2 - 1, y + 1)
-<<<<<<< HEAD
-]
-=======
 )
->>>>>>> f1b00f80
 
 const pieces = (
     (E,  E,  E,  SE),
