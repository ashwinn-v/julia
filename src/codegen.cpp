--- conflicted
+++ resolved
@@ -88,7 +88,7 @@
 #include "julia.h"
 #include "builtin_proto.h"
 
-void * __stack_chk_guard = NULL;
+void *__stack_chk_guard = NULL;
 
 #if defined(_OS_WINDOWS_) && !defined(_COMPILER_MINGW_)
 void __stack_chk_fail()
@@ -117,16 +117,14 @@
 static std::map<int, std::string> argNumberStrings;
 static FunctionPassManager *FPM;
 
-<<<<<<< HEAD
-// for image reloading
-static bool imaging_mode = false;
-=======
 #ifdef LLVM32
 static DataLayout *jl_data_layout;
 #else
 static TargetData *jl_data_layout;
 #endif
->>>>>>> c852b4b2
+
+// for image reloading
+static bool imaging_mode = false;
 
 // types
 static Type *jl_value_llvmt;
@@ -311,10 +309,10 @@
             (void)jl_ExecutionEngine->getPointerToFunction((Function*)li->cFunctionObject);
         JL_SIGATOMIC_END();
         if (!imaging_mode) {
-            llvmf->deleteBody();
-            if (li->cFunctionObject != NULL)
-                ((Function*)li->cFunctionObject)->deleteBody();
-        }
+        llvmf->deleteBody();
+        if (li->cFunctionObject != NULL)
+            ((Function*)li->cFunctionObject)->deleteBody();
+    }
     }
     f->fptr = li->fptr;
 }
@@ -2882,13 +2880,9 @@
             lam->cFunctionID = jl_assign_functionID(f);
         }
         if (lam->functionObject == NULL) {
-<<<<<<< HEAD
-            Function *fwrap = gen_jlcall_wrapper(lam, f);
+            Function *fwrap = gen_jlcall_wrapper(lam, ast, f);
             lam->functionObject = (void*)fwrap;
             lam->functionID = jl_assign_functionID(fwrap);
-=======
-            lam->functionObject = (void*)gen_jlcall_wrapper(lam, ast, f);
->>>>>>> c852b4b2
         }
     }
     else {
@@ -2903,13 +2897,10 @@
     //if (jlrettype == (jl_value_t*)jl_bottom_type)
     //    f->setDoesNotReturn();
 #if defined(_OS_WINDOWS_) && !defined(_CPU_X86_64_)
-<<<<<<< HEAD
     // tell Win32 to realign the stack to the next 8-byte boundary
     // upon entry to any function. This achieves compatibility
     // with both MinGW-GCC (which assumes an 8-byte-aligned stack) and
     // Windows (which uses a 2-byte-aligned stack)
-=======
->>>>>>> c852b4b2
     AttrBuilder *attr = new AttrBuilder();
     attr->addStackAlignmentAttr(8);
 #if LLVM32 && !LLVM33
@@ -2998,9 +2989,7 @@
     }
 
     Value *fArg=NULL, *argArray=NULL, *argCount=NULL;
-    if (specsig) {
-    }
-    else {
+    if (!specsig) {
         Function::arg_iterator AI = f->arg_begin();
         fArg = AI++;
         argArray = AI++;
@@ -3373,7 +3362,9 @@
         jl_value_t *jlrettype = jl_ast_rettype(lam, (jl_value_t*)lam->ast);
         std::vector<Type*> fsig(0);
         for(size_t i=0; i < jl_tuple_len(lam->specTypes); i++) {
-            fsig.push_back(julia_type_to_llvm(jl_tupleref(lam->specTypes,i)));
+            Type *ty = julia_type_to_llvm(jl_tupleref(lam->specTypes,i));
+            if (ty != T_void)
+                fsig.push_back(ty);
         }
         Type *rt = (jlrettype == (jl_value_t*)jl_nothing->type ? T_void : julia_type_to_llvm(jlrettype));
         Function *f =
@@ -3494,7 +3485,7 @@
                            true, GlobalVariable::ExternalLinkage,
                            NULL, "jl_uv_stderr");
     jl_ExecutionEngine->addGlobalMapping(jlstderr_var, (void*)&jl_uv_stderr);
-
+    
     jlRTLD_DEFAULT_var =
         new GlobalVariable(*jl_Module, T_pint8,
                            true, GlobalVariable::ExternalLinkage,
@@ -3829,12 +3820,9 @@
     options.NoFramePointerElimNonLeaf = true;
 #endif
 #if defined(_OS_WINDOWS_) && !defined(_CPU_X86_64_)
-<<<<<<< HEAD
     // tell Win32 to assume the stack is always 8-byte aligned,
     // and to ensure that it is 8-byte aligned for out-going calls,
     // to ensure compatibility with GCC codes
-=======
->>>>>>> c852b4b2
     options.StackAlignmentOverride = 8;
 #endif
 #ifdef __APPLE__
