JULIAHOME = $(abspath .)
include $(JULIAHOME)/Make.inc

# TODO: Code bundled with Julia should be installed into a versioned directory,
# PREFIX/share/julia/VERSDIR, so that in the future one can have multiple
# major versions of Julia installed concurrently. Third-party code that
# is not controlled by Pkg should be installed into
# PREFIX/share/julia/site/VERSDIR (not PREFIX/share/julia/VERSDIR/site ...
# so that PREFIX/share/julia/VERSDIR can be overwritten without touching
# third-party code).
VERSDIR = v`cut -d. -f1-2 < VERSION`
INSTALL_F = install -pm644
INSTALL_M = install -pm755

all: default
default: release

DIRS = $(BUILD)/bin $(BUILD)/etc/julia $(BUILD)/lib $(BUILD)/libexec $(BUILD)/share/julia $(BUILD)/share/julia/man/man1
ifneq ($(JL_LIBDIR),bin)
ifneq ($(JL_LIBDIR),lib)
DIRS += $(BUILD)/$(JL_LIBDIR)
endif
endif
ifneq ($(JL_PRIVATE_LIBDIR),bin)
ifneq ($(JL_PRIVATE_LIBDIR),lib)
ifneq ($(JL_PRIVATE_LIBDIR),$(JL_LIBDIR))
DIRS += $(BUILD)/$(JL_PRIVATE_LIBDIR)
endif
endif
endif

$(foreach dir,$(DIRS),$(eval $(call dir_target,$(dir))))
$(foreach link,base test doc examples,$(eval $(call symlink_target,$(link),$(BUILD)/share/julia)))

debug release: | $(DIRS) $(BUILD)/share/julia/base $(BUILD)/share/julia/test $(BUILD)/share/julia/doc $(BUILD)/share/julia/examples $(BUILD)/etc/julia/juliarc.jl
	@$(MAKE) $(QUIET_MAKE) julia-$@
	@export JL_PRIVATE_LIBDIR=$(JL_PRIVATE_LIBDIR) && \
	$(MAKE) $(QUIET_MAKE) LD_LIBRARY_PATH=$(BUILD)/lib:$(LD_LIBRARY_PATH) JULIA_EXECUTABLE="$(JULIA_EXECUTABLE_$@)" $(BUILD)/$(JL_PRIVATE_LIBDIR)/sys.$(SHLIB_EXT)

julia-debug-symlink:
	@ln -sf $(BUILD)/bin/julia-debug-$(DEFAULT_REPL) julia

julia-release-symlink:
	@ln -sf $(BUILD)/bin/julia-$(DEFAULT_REPL) julia

julia-debug julia-release:
	@-git submodule init --quiet
	@-git submodule update
	@$(MAKE) $(QUIET_MAKE) -C deps
	@$(MAKE) $(QUIET_MAKE) -C src lib$@
	@$(MAKE) $(QUIET_MAKE) -C base
	@$(MAKE) $(QUIET_MAKE) -C ui $@
ifneq ($(OS),WINNT)
ifndef JULIA_VAGRANT_BUILD
	@$(MAKE) $(QUIET_MAKE) $@-symlink
endif
endif

$(BUILD)/share/julia/helpdb.jl: doc/helpdb.jl | $(BUILD)/share/julia
	@cp $< $@

$(BUILD)/share/man/man1/julia.1: doc/man/julia.1 | $(BUILD)/share/julia
	@mkdir -p $(BUILD)/share/man/man1
	@cp $< $@

$(BUILD)/etc/julia/juliarc.jl: etc/juliarc.jl | $(BUILD)/etc/julia
	@cp $< $@

# use sys.ji if it exists, otherwise run two stages
$(BUILD)/$(JL_PRIVATE_LIBDIR)/sys%ji: $(BUILD)/$(JL_PRIVATE_LIBDIR)/sys%bc

$(BUILD)/$(JL_PRIVATE_LIBDIR)/sys%o: $(BUILD)/$(JL_PRIVATE_LIBDIR)/sys%bc
	$(call spawn,$(LLVM_LLC)) -filetype=obj -relocation-model=pic -mattr=-bmi2,-avx2 -o $@ $<

$(BUILD)/$(JL_PRIVATE_LIBDIR)/sys%$(SHLIB_EXT): $(BUILD)/$(JL_PRIVATE_LIBDIR)/sys%o
	$(CXX) -shared -fPIC -L$(BUILD)/$(JL_PRIVATE_LIBDIR) -L$(BUILD)/$(JL_LIBDIR) -o $@ $< \
		$$([ $(OS) = Darwin ] && echo -Wl,-undefined,dynamic_lookup || echo -Wl,--unresolved-symbols,ignore-all ) \
		$$([ $(OS) = WINNT ] && echo -ljulia -lssp)

$(BUILD)/$(JL_PRIVATE_LIBDIR)/sys0.bc:
	@$(QUIET_JULIA) cd base && \
	$(call spawn,$(JULIA_EXECUTABLE)) --build $(BUILD)/$(JL_PRIVATE_LIBDIR)/sys0 sysimg.jl

$(BUILD)/$(JL_PRIVATE_LIBDIR)/sys.bc: VERSION base/*.jl base/pkg/*.jl base/linalg/*.jl base/sparse/*.jl $(BUILD)/share/julia/helpdb.jl $(BUILD)/share/man/man1/julia.1 $(BUILD)/$(JL_PRIVATE_LIBDIR)/sys0.$(SHLIB_EXT)
	@$(QUIET_JULIA) cd base && \
	$(call spawn,$(JULIA_EXECUTABLE)) --build $(BUILD)/$(JL_PRIVATE_LIBDIR)/sys \
		-J$(BUILD)/$(JL_PRIVATE_LIBDIR)/$$([ -e $(BUILD)/$(JL_PRIVATE_LIBDIR)/sys.ji ] && echo sys.ji || echo sys0.ji) -f sysimg.jl \
		|| (echo "*** This error is usually fixed by running 'make clean'. If the error persists, try 'make cleanall'. ***" && false)

run-julia-debug run-julia-release: run-julia-%:
	$(MAKE) $(QUIET_MAKE) run-julia JULIA_EXECUTABLE="$(JULIA_EXECUTABLE_$*)"
run-julia:
	@$(call spawn,$(JULIA_EXECUTABLE))
run:
	@$(call spawn,$(cmd))

# public libraries, that are installed in $(PREFIX)/lib
JL_LIBS = julia julia-debug

# private libraries, that are installed in $(PREFIX)/lib/julia
JL_PRIVATE_LIBS = random suitesparse_wrapper grisu
ifeq ($(USE_SYSTEM_FFTW),0)
JL_PRIVATE_LIBS += fftw3 fftw3f fftw3_threads fftw3f_threads
endif
ifeq ($(USE_SYSTEM_PCRE),0)
JL_PRIVATE_LIBS += pcre
endif
ifeq ($(USE_SYSTEM_OPENLIBM),0)
ifeq ($(USE_SYSTEM_LIBM),0)
JL_PRIVATE_LIBS += openlibm
endif
endif
ifeq ($(USE_SYSTEM_OPENSPECFUN),0)
JL_PRIVATE_LIBS += openspecfun
endif
ifeq ($(USE_SYSTEM_BLAS),0)
JL_PRIVATE_LIBS += openblas
else ifeq ($(USE_SYSTEM_LAPACK),0)
JL_PRIVATE_LIBS += lapack
endif
ifeq ($(USE_SYSTEM_GMP),0)
JL_PRIVATE_LIBS += gmp
endif
ifeq ($(USE_SYSTEM_MPFR),0)
JL_PRIVATE_LIBS += mpfr
endif
ifeq ($(USE_SYSTEM_ARPACK),0)
JL_PRIVATE_LIBS += arpack
endif
ifeq ($(USE_SYSTEM_SUITESPARSE),0)
JL_PRIVATE_LIBS += amd camd ccolamd cholmod colamd umfpack spqr
endif
#ifeq ($(USE_SYSTEM_ZLIB),0)
#JL_PRIVATE_LIBS += z
#endif
ifeq ($(USE_SYSTEM_RMATH),0)
JL_PRIVATE_LIBS += Rmath
endif
ifeq ($(OS),Darwin)
ifeq ($(USE_SYSTEM_BLAS),1)
ifeq ($(USE_SYSTEM_LAPACK),0)
JL_PRIVATE_LIBS += gfortblas
endif
endif
endif

ifeq ($(OS),WINNT)
define std_dll
debug release: | $$(BUILD)/$$(JL_LIBDIR)/lib$(1).dll
$$(BUILD)/$$(JL_LIBDIR)/lib$(1).dll: | $$(BUILD)/$$(JL_LIBDIR)
ifeq ($$(BUILD_OS),$$(OS))
	cp $$(call pathsearch,lib$(1).dll,$$(PATH)) $$(BUILD)/$$(JL_LIBDIR) ;
else
	cp $$(call wine_pathsearch,lib$(1).dll,$$(STD_LIB_PATH)) $$(BUILD)/$$(JL_LIBDIR) ;
endif
JL_LIBS += $(1)
endef
$(eval $(call std_dll,gfortran-3))
$(eval $(call std_dll,quadmath-0))
$(eval $(call std_dll,stdc++-6))
ifeq ($(ARCH),i686)
$(eval $(call std_dll,gcc_s_sjlj-1))
else
$(eval $(call std_dll,gcc_s_seh-1))
endif
ifneq ($(BUILD_OS),WINNT)
$(eval $(call std_dll,ssp-0))
endif
endif

PREFIX ?= julia-$(JULIA_COMMIT)
install:
	@$(MAKE) $(QUIET_MAKE) release
	@$(MAKE) $(QUIET_MAKE) debug
	@for subdir in "bin" "libexec" $(JL_LIBDIR) $(JL_PRIVATE_LIBDIR) "share/julia" "share/man/man1" "include/julia" "share/julia/site/"$(VERSDIR) "etc/julia" ; do \
		mkdir -p $(DESTDIR)$(PREFIX)/$$subdir ; \
	done
<<<<<<< HEAD
	cp -a $(BUILD)/bin/julia* $(PREFIX)/bin/
	#-cp -a $(BUILD)/bin/llc$(EXE) $(PREFIX)/libexec # this needs libLLVM-3.3.$(SHLIB_EXT)
ifneq ($(OS),WINNT)
	cp -a $(BUILD)/libexec $(PREFIX)
	cd $(PREFIX)/bin && ln -sf julia-$(DEFAULT_REPL) julia
else
	cp -a $(BUILD)/bin/*.dll $(BUILD)/bin/*.bat $(PREFIX)/bin/
=======
	$(INSTALL_B) $(BUILD)/bin/julia* $(DESTDIR)$(PREFIX)/bin/
	-$(INSTALL_F) $(BUILD)/bin/*.dll $(BUILD)/bin/*.bat $(DESTDIR)$(PREFIX)/bin/
	$(INSTALL_B) $(BUILD)/libexec $(DESTDIR)$(PREFIX)
ifneq ($(OS),WINNT)
	cd $(DESTDIR)$(PREFIX)/bin && ln -sf julia-$(DEFAULT_REPL) julia
>>>>>>> 000ff0de
endif
	for suffix in $(JL_LIBS) ; do \
		$(INSTALL_F) $(BUILD)/$(JL_LIBDIR)/lib$${suffix}*.$(SHLIB_EXT)* $(DESTDIR)$(PREFIX)/$(JL_PRIVATE_LIBDIR) ; \
	done
	for suffix in $(JL_PRIVATE_LIBS) ; do \
		$(INSTALL_F) $(BUILD)/$(JL_LIBDIR)/lib$${suffix}*.$(SHLIB_EXT)* $(DESTDIR)$(PREFIX)/$(JL_PRIVATE_LIBDIR) ; \
	done
ifeq ($(USE_SYSTEM_LIBUV),0)
ifeq ($(OS),WINNT)
	$(INSTALL_F) $(BUILD)/lib/libuv.a $(DESTDIR)$(PREFIX)/$(JL_PRIVATE_LIBDIR)
	$(INSTALL_F) $(BUILD)/include/tree.h $(DESTDIR)$(PREFIX)/include/julia
else
	$(INSTALL_F) $(BUILD)/$(JL_LIBDIR)/libuv.a $(DESTDIR)$(PREFIX)/$(JL_PRIVATE_LIBDIR)
endif
	$(INSTALL_F) $(BUILD)/include/uv* $(DESTDIR)$(PREFIX)/include/julia
endif
	$(INSTALL_F) src/julia.h src/support/*.h $(DESTDIR)$(PREFIX)/include/julia
	# Copy system image
<<<<<<< HEAD
	cp $(BUILD)/$(JL_PRIVATE_LIBDIR)/sys.ji $(PREFIX)/$(JL_PRIVATE_LIBDIR)
	cp $(BUILD)/$(JL_PRIVATE_LIBDIR)/sys.$(SHLIB_EXT) $(PREFIX)/$(JL_PRIVATE_LIBDIR)
=======
	$(INSTALL_F) $(BUILD)/$(JL_PRIVATE_LIBDIR)/sys.ji $(DESTDIR)$(PREFIX)/$(JL_PRIVATE_LIBDIR)
>>>>>>> 000ff0de
	# Copy in all .jl sources as well
	cp -R -L $(BUILD)/share/julia $(DESTDIR)$(PREFIX)/share/
ifeq ($(OS), WINNT)
	cp $(JULIAHOME)/contrib/windows/*.bat $(DESTDIR)$(PREFIX)
endif
	# Copy in beautiful new man page!
	$(INSTALL_F) $(BUILD)/share/man/man1/julia.1 $(DESTDIR)$(PREFIX)/share/man/man1/
	# Copy etc/julia directory to SYSCONFIGDIR if it is set, otherwise to just $(PREFIX)/etc/
ifneq ($(SYSCONFDIR),)
	mkdir -p $(DESTDIR)$(SYSCONFDIR)
	cp -R $(BUILD)/etc/julia $(DESTDIR)$(SYSCONFDIR)/
else
	cp -R $(BUILD)/etc/julia $(DESTDIR)$(PREFIX)/etc/
endif


dist:
	rm -fr julia-*.tar.gz julia-*.exe julia-$(JULIA_COMMIT)
ifeq ($(USE_SYSTEM_BLAS),0)
ifneq ($(OPENBLAS_DYNAMIC_ARCH),1)
	@echo OpenBLAS must be rebuilt with OPENBLAS_DYNAMIC_ARCH=1 to use dist target
	@false
endif
endif
ifneq ($(PREFIX),julia-$(JULIA_COMMIT))
	$(error PREFIX must not be set for make dist)
endif
	@$(MAKE) install
	cp LICENSE.md julia-$(JULIA_COMMIT)
ifeq ($(OS), Darwin)
	-./contrib/mac/fixup-libgfortran.sh $(DESTDIR)$(PREFIX)/$(JL_PRIVATE_LIBDIR)
endif
	# Copy in juliarc.jl files per-platform for binary distributions as well
	# Note that we don't install to SYSCONFDIR: we always install to $(DESTDIR)$(PREFIX)/etc.
	# If you want to make a distribution with a hardcoded path, you take care of installation
ifeq ($(OS), Darwin)
	-cat ./contrib/mac/juliarc.jl >> $(DESTDIR)$(PREFIX)/etc/julia/juliarc.jl
else ifeq ($(OS), WINNT)
	-cat ./contrib/windows/juliarc.jl >> $(DESTDIR)$(PREFIX)/etc/julia/juliarc.jl
endif

ifeq ($(OS), WINNT)
	[ ! -d dist-extras ] || ( cd dist-extras && \
   		cp 7z.exe 7z.dll libexpat-1.dll zlib1.dll ../$(PREFIX)/bin && \
	    mkdir ../$(PREFIX)/Git && \
	    7z x PortableGit.7z -o"../$(PREFIX)/Git" )
<<<<<<< HEAD
=======
	cd $(DESTDIR)$(PREFIX)/bin && rm -f llvm* llc.exe lli.exe opt.exe LTO.dll bugpoint.exe macho-dump.exe
>>>>>>> 000ff0de
	./dist-extras/7z a -mx9 -sfx7z.sfx julia-$(JULIA_COMMIT)-$(OS)-$(ARCH).exe julia-$(JULIA_COMMIT)
else
	tar zcvf julia-$(JULIA_COMMIT)-$(OS)-$(ARCH).tar.gz julia-$(JULIA_COMMIT)
endif
	rm -fr julia-$(JULIA_COMMIT)

clean: | $(CLEAN_TARGETS)
	@$(MAKE) -C base clean
	@$(MAKE) -C src clean
	@$(MAKE) -C ui clean
	for repltype in "basic" "readline"; do \
		rm -f usr/bin/julia-debug-$${repltype}; \
		rm -f usr/bin/julia-$${repltype}; \
	done
	@rm -f julia
	@rm -f *~ *# *.tar.gz
	@rm -fr $(BUILD)/$(JL_PRIVATE_LIBDIR)
# Temporarily add this line to the Makefile to remove extras
	@rm -fr $(BUILD)/share/julia/extras

cleanall: clean
	@$(MAKE) -C src clean-flisp clean-support
	@rm -fr $(BUILD)/$(JL_LIBDIR)
ifeq ($(OS),WINNT)
	@rm -rf $(BUILD)/lib
endif
	@$(MAKE) -C deps clean-uv

distclean: cleanall
	@$(MAKE) -C deps distclean
	@$(MAKE) -C doc cleanall
	rm -fr usr

.PHONY: default debug release julia-debug julia-release \
	test testall testall1 test-* clean distclean cleanall \
	run-julia run-julia-debug run-julia-release run \
	install dist

ifeq ($(VERBOSE),1)
.SILENT:
endif

test: release
	@$(MAKE) $(QUIET_MAKE) -C test default

testall: release
	@$(MAKE) $(QUIET_MAKE) -C test all

testall1: release
	@env JULIA_CPU_CORES=1 $(MAKE) $(QUIET_MAKE) -C test all

test-%: release
	@$(MAKE) $(QUIET_MAKE) -C test $*

perf: release
	@$(MAKE) $(QUIET_MAKE) -C test/perf

perf-%: release
	@$(MAKE) $(QUIET_MAKE) -C test/perf $*

# download target for some hardcoded windows dependencies
.PHONY: win-extras wine_path
win-extras:
	[ -d dist-extras ] || mkdir dist-extras
ifneq ($(BUILD_OS),WINNT)
	cp /usr/lib/p7zip/7z /usr/lib/p7zip/7z.so dist-extras
endif
ifneq (,$(filter $(ARCH), i386 i486 i586 i686))
	cd dist-extras && \
	wget -O 7z920.exe http://downloads.sourceforge.net/sevenzip/7z920.exe && \
	7z x -y 7z920.exe 7z.exe 7z.dll 7z.sfx && \
	wget -O mingw-libexpat.rpm http://download.opensuse.org/repositories/windows:/mingw:/win32/SLE_11_SP2/noarch/mingw32-libexpat-2.0.1-5.1.noarch.rpm && \
	wget -O mingw-zlib.rpm http://download.opensuse.org/repositories/windows:/mingw:/win32/SLE_11_SP2/noarch/mingw32-zlib-1.2.7-2.2.noarch.rpm
else ifeq ($(ARCH),x86_64)
	cd dist-extras && \
	wget -O 7z920-x64.msi http://downloads.sourceforge.net/sevenzip/7z920-x64.msi && \
	7z x -y 7z920-x64.msi _7z.exe _7z.dll _7z.sfx && \
	mv _7z.dll 7z.dll && \
	mv _7z.exe 7z.exe && \
	mv _7z.sfx 7z.sfx && \
	wget -O mingw-libexpat.rpm http://download.opensuse.org/repositories/windows:/mingw:/win64/SLE_11_SP2/noarch/mingw64-libexpat-2.0.1-4.1.noarch.rpm && \
	wget -O mingw-zlib.rpm http://download.opensuse.org/repositories/windows:/mingw:/win64/SLE_11_SP2/noarch/mingw64-zlib-1.2.7-2.2.noarch.rpm
else
	$(error no win-extras target for ARCH=$(ARCH))
endif
	cd dist-extras && \
	chmod a+x 7z.exe && \
	7z x -y mingw-libexpat.rpm -so > mingw-libexpat.cpio && \
	7z e -y mingw-libexpat.cpio && \
	7z x -y mingw-zlib.rpm -so > mingw-zlib.cpio && \
	7z e -y mingw-zlib.cpio && \
	wget -O PortableGit.7z http://msysgit.googlecode.com/files/PortableGit-1.8.3-preview20130601.7z<|MERGE_RESOLUTION|>--- conflicted
+++ resolved
@@ -175,21 +175,12 @@
 	@for subdir in "bin" "libexec" $(JL_LIBDIR) $(JL_PRIVATE_LIBDIR) "share/julia" "share/man/man1" "include/julia" "share/julia/site/"$(VERSDIR) "etc/julia" ; do \
 		mkdir -p $(DESTDIR)$(PREFIX)/$$subdir ; \
 	done
-<<<<<<< HEAD
-	cp -a $(BUILD)/bin/julia* $(PREFIX)/bin/
-	#-cp -a $(BUILD)/bin/llc$(EXE) $(PREFIX)/libexec # this needs libLLVM-3.3.$(SHLIB_EXT)
-ifneq ($(OS),WINNT)
-	cp -a $(BUILD)/libexec $(PREFIX)
-	cd $(PREFIX)/bin && ln -sf julia-$(DEFAULT_REPL) julia
-else
-	cp -a $(BUILD)/bin/*.dll $(BUILD)/bin/*.bat $(PREFIX)/bin/
-=======
 	$(INSTALL_B) $(BUILD)/bin/julia* $(DESTDIR)$(PREFIX)/bin/
+	# $(INSTALL_B) $(BUILD)/bin/llc$(EXE) $(DESTDIR)$(PREFIX)/libexec # this needs libLLVM-3.3.$(SHLIB_EXT)
 	-$(INSTALL_F) $(BUILD)/bin/*.dll $(BUILD)/bin/*.bat $(DESTDIR)$(PREFIX)/bin/
 	$(INSTALL_B) $(BUILD)/libexec $(DESTDIR)$(PREFIX)
 ifneq ($(OS),WINNT)
 	cd $(DESTDIR)$(PREFIX)/bin && ln -sf julia-$(DEFAULT_REPL) julia
->>>>>>> 000ff0de
 endif
 	for suffix in $(JL_LIBS) ; do \
 		$(INSTALL_F) $(BUILD)/$(JL_LIBDIR)/lib$${suffix}*.$(SHLIB_EXT)* $(DESTDIR)$(PREFIX)/$(JL_PRIVATE_LIBDIR) ; \
@@ -208,12 +199,8 @@
 endif
 	$(INSTALL_F) src/julia.h src/support/*.h $(DESTDIR)$(PREFIX)/include/julia
 	# Copy system image
-<<<<<<< HEAD
-	cp $(BUILD)/$(JL_PRIVATE_LIBDIR)/sys.ji $(PREFIX)/$(JL_PRIVATE_LIBDIR)
-	cp $(BUILD)/$(JL_PRIVATE_LIBDIR)/sys.$(SHLIB_EXT) $(PREFIX)/$(JL_PRIVATE_LIBDIR)
-=======
 	$(INSTALL_F) $(BUILD)/$(JL_PRIVATE_LIBDIR)/sys.ji $(DESTDIR)$(PREFIX)/$(JL_PRIVATE_LIBDIR)
->>>>>>> 000ff0de
+	$(INSTALL_F) $(BUILD)/$(JL_PRIVATE_LIBDIR)/sys.$(SHLIB_EXT) $(DESTDIR)$(PREFIX)/$(JL_PRIVATE_LIBDIR)
 	# Copy in all .jl sources as well
 	cp -R -L $(BUILD)/share/julia $(DESTDIR)$(PREFIX)/share/
 ifeq ($(OS), WINNT)
@@ -257,13 +244,10 @@
 
 ifeq ($(OS), WINNT)
 	[ ! -d dist-extras ] || ( cd dist-extras && \
-   		cp 7z.exe 7z.dll libexpat-1.dll zlib1.dll ../$(PREFIX)/bin && \
+		cp 7z.exe 7z.dll libexpat-1.dll zlib1.dll ../$(PREFIX)/bin && \
 	    mkdir ../$(PREFIX)/Git && \
 	    7z x PortableGit.7z -o"../$(PREFIX)/Git" )
-<<<<<<< HEAD
-=======
 	cd $(DESTDIR)$(PREFIX)/bin && rm -f llvm* llc.exe lli.exe opt.exe LTO.dll bugpoint.exe macho-dump.exe
->>>>>>> 000ff0de
 	./dist-extras/7z a -mx9 -sfx7z.sfx julia-$(JULIA_COMMIT)-$(OS)-$(ARCH).exe julia-$(JULIA_COMMIT)
 else
 	tar zcvf julia-$(JULIA_COMMIT)-$(OS)-$(ARCH).tar.gz julia-$(JULIA_COMMIT)
