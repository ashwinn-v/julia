# This file is a part of Julia. License is MIT: https://julialang.org/license

## integer arithmetic ##

# The tuples and types that do not include 128 bit sizes are necessary to handle
# certain issues on 32-bit machines, and also to simplify promotion rules, as
# they are also used elsewhere where Int128/UInt128 support is separated out,
# such as in hashing2.jl

const BitSigned32_types      = (Int8, Int16, Int32)
const BitUnsigned32_types    = (UInt8, UInt16, UInt32)
const BitInteger32_types     = (BitSigned32_types..., BitUnsigned32_types...)

const BitSigned64_types      = (BitSigned32_types..., Int64)
const BitUnsigned64_types    = (BitUnsigned32_types..., UInt64)
const BitInteger64_types     = (BitSigned64_types..., BitUnsigned64_types...)

const BitSigned_types        = (BitSigned64_types..., Int128)
const BitUnsigned_types      = (BitUnsigned64_types..., UInt128)
const BitInteger_types       = (BitSigned_types..., BitUnsigned_types...)

const BitSignedSmall_types   = Int === Int64 ? ( Int8,  Int16,  Int32) : ( Int8,  Int16)
const BitUnsignedSmall_types = Int === Int64 ? (UInt8, UInt16, UInt32) : (UInt8, UInt16)
const BitIntegerSmall_types  = (BitSignedSmall_types..., BitUnsignedSmall_types...)

const BitSigned32      = Union{BitSigned32_types...}
const BitUnsigned32    = Union{BitUnsigned32_types...}
const BitInteger32     = Union{BitInteger32_types...}

const BitSigned64      = Union{BitSigned64_types...}
const BitUnsigned64    = Union{BitUnsigned64_types...}
const BitInteger64     = Union{BitInteger64_types...}

const BitSigned        = Union{BitSigned_types...}
const BitUnsigned      = Union{BitUnsigned_types...}
const BitInteger       = Union{BitInteger_types...}

const BitSignedSmall   = Union{BitSignedSmall_types...}
const BitUnsignedSmall = Union{BitUnsignedSmall_types...}
const BitIntegerSmall  = Union{BitIntegerSmall_types...}

const BitSigned64T     = Union{Type{Int8}, Type{Int16}, Type{Int32}, Type{Int64}}
const BitUnsigned64T   = Union{Type{UInt8}, Type{UInt16}, Type{UInt32}, Type{UInt64}}

const BitIntegerType = Union{map(T->Type{T}, BitInteger_types)...}

# >> this use of `unsigned` is defined somewhere else << the docstring should migrate there
"""
    unsigned(T::Integer)

Convert an integer bitstype to the unsigned type of the same size.
# Examples
```jldoctest
julia> unsigned(Int16)
UInt16
julia> unsigned(UInt64)
UInt64
```
""" unsigned

"""
    signed(T::Integer)

Convert an integer bitstype to the signed type of the same size.
# Examples
```jldoctest
julia> signed(UInt16)
Int16
julia> signed(UInt64)
Int64
```
"""
signed(::Type{Bool}) = Int
signed(::Type{UInt8}) = Int8
signed(::Type{UInt16}) = Int16
signed(::Type{UInt32}) = Int32
signed(::Type{UInt64}) = Int64
signed(::Type{UInt128}) = Int128
signed(::Type{T}) where {T<:Signed} = T

## integer comparisons ##

(<)(x::T, y::T) where {T<:BitSigned}  = slt_int(x, y)

(-)(x::BitInteger)                    = neg_int(x)
(-)(x::T, y::T) where {T<:BitInteger} = sub_int(x, y)
(+)(x::T, y::T) where {T<:BitInteger} = add_int(x, y)
(*)(x::T, y::T) where {T<:BitInteger} = mul_int(x, y)

inv(x::Integer) = float(one(x)) / float(x)
(/)(x::T, y::T) where {T<:Integer} = float(x) / float(y)
# skip promotion for system integer types
(/)(x::BitInteger, y::BitInteger) = float(x) / float(y)

"""
    isodd(x::Number) -> Bool

Return `true` if `x` is an odd integer (that is, an integer not divisible by 2), and `false` otherwise.

# Examples
```jldoctest
julia> isodd(9)
true

julia> isodd(10)
false
```
"""
isodd(n::Number) = isreal(n) && isodd(real(n))
isodd(n::Real) = isinteger(n) && !iszero(rem(Integer(n), 2))

"""
    iseven(x::Number) -> Bool

Return `true` if `x` is an even integer (that is, an integer divisible by 2), and `false` otherwise.

# Examples
```jldoctest
julia> iseven(9)
false

julia> iseven(10)
true
```
"""
iseven(n::Number) = isreal(n) && iseven(real(n))
iseven(n::Real) = isinteger(n) && iszero(rem(Integer(n), 2))

signbit(x::Integer) = x < 0
signbit(x::Unsigned) = false

flipsign(x::T, y::T) where {T<:BitSigned} = flipsign_int(x, y)
flipsign(x::BitSigned, y::BitSigned) = flipsign_int(promote(x, y)...) % typeof(x)

flipsign(x::Signed, y::Float16) = flipsign(x, bitcast(Int16, y))
flipsign(x::Signed, y::Float32) = flipsign(x, bitcast(Int32, y))
flipsign(x::Signed, y::Float64) = flipsign(x, bitcast(Int64, y))
flipsign(x::Signed, y::Real)    = flipsign(x, -oftype(x, signbit(y)))

copysign(x::Signed, y::Signed)  = flipsign(x, x ⊻ y)
copysign(x::Signed, y::Float16) = copysign(x, bitcast(Int16, y))
copysign(x::Signed, y::Float32) = copysign(x, bitcast(Int32, y))
copysign(x::Signed, y::Float64) = copysign(x, bitcast(Int64, y))
copysign(x::Signed, y::Real)    = copysign(x, -oftype(x, signbit(y)))

"""
    abs(x)

The absolute value of `x`.

When `abs` is applied to signed integers, overflow may occur,
resulting in the return of a negative value. This overflow occurs only
when `abs` is applied to the minimum representable value of a signed
integer. That is, when `x == typemin(typeof(x))`, `abs(x) == x < 0`,
not `-x` as might be expected.

See also: [`abs2`](@ref), [`unsigned`](@ref), [`sign`](@ref).

# Examples
```jldoctest
julia> abs(-3)
3

julia> abs(1 + im)
1.4142135623730951

julia> abs(typemin(Int64))
-9223372036854775808
```
"""
function abs end

abs(x::Unsigned) = x
abs(x::Signed) = flipsign(x,x)

~(n::Integer) = -n-1

"""
    unsigned(x)

Convert a number to an unsigned integer. If the argument is signed, it is reinterpreted as
unsigned without checking for negative values.

See also: [`signed`](@ref), [`sign`](@ref), [`signbit`](@ref).

# Examples
```jldoctest
julia> unsigned(-2)
0xfffffffffffffffe

julia> unsigned(2)
0x0000000000000002

julia> signed(unsigned(-2))
-2
```
"""
unsigned(x) = x % typeof(convert(Unsigned, zero(x)))
unsigned(x::BitSigned) = reinterpret(typeof(convert(Unsigned, zero(x))), x)

"""
    signed(x)

Convert a number to a signed integer. If the argument is unsigned, it is reinterpreted as
signed without checking for overflow.

See also: [`unsigned`](@ref), [`sign`](@ref), [`signbit`](@ref).
"""
signed(x) = x % typeof(convert(Signed, zero(x)))
signed(x::BitUnsigned) = reinterpret(typeof(convert(Signed, zero(x))), x)

div(x::BitSigned, y::Unsigned) = flipsign(signed(div(unsigned(abs(x)), y)), x)
div(x::Unsigned, y::BitSigned) = unsigned(flipsign(signed(div(x, unsigned(abs(y)))), y))

rem(x::BitSigned, y::Unsigned) = flipsign(signed(rem(unsigned(abs(x)), y)), x)
rem(x::Unsigned, y::BitSigned) = rem(x, unsigned(abs(y)))

function divrem(x::BitSigned, y::Unsigned)
    q, r = divrem(unsigned(abs(x)), y)
    flipsign(signed(q), x), flipsign(signed(r), x)
end

function divrem(x::Unsigned, y::BitSigned)
    q, r = divrem(x, unsigned(abs(y)))
    unsigned(flipsign(signed(q), y)), r
end


"""
    mod(x, y)
    rem(x, y, RoundDown)

The reduction of `x` modulo `y`, or equivalently, the remainder of `x` after floored
division by `y`, i.e. `x - y*fld(x,y)` if computed without intermediate rounding.

The result will have the same sign as `y`, and magnitude less than `abs(y)` (with some
exceptions, see note below).

!!! note

    When used with floating point values, the exact result may not be representable by the
    type, and so rounding error may occur. In particular, if the exact result is very
    close to `y`, then it may be rounded to `y`.

See also: [`rem`](@ref), [`div`](@ref), [`fld`](@ref), [`mod1`](@ref), [`invmod`](@ref).

```jldoctest
julia> mod(8, 3)
2

julia> mod(9, 3)
0

julia> mod(8.9, 3)
2.9000000000000004

julia> mod(eps(), 3)
2.220446049250313e-16

julia> mod(-eps(), 3)
3.0

julia> mod.(-5:5, 3)'
1×11 adjoint(::Vector{Int64}) with eltype Int64:
 1  2  0  1  2  0  1  2  0  1  2
```
"""
function mod(x::T, y::T) where T<:Integer
    y == -1 && return T(0)   # avoid potential overflow in fld
    return x - fld(x, y) * y
end
mod(x::BitSigned, y::Unsigned) = rem(y + unsigned(rem(x, y)), y)
mod(x::Unsigned, y::Signed) = rem(y + signed(rem(x, y)), y)
mod(x::T, y::T) where {T<:Unsigned} = rem(x, y)

# Don't promote integers for div/rem/mod since there is no danger of overflow,
# while there is a substantial performance penalty to 64-bit promotion.
div(x::T, y::T) where {T<:BitSigned64} = checked_sdiv_int(x, y)
rem(x::T, y::T) where {T<:BitSigned64} = checked_srem_int(x, y)
div(x::T, y::T) where {T<:BitUnsigned64} = checked_udiv_int(x, y)
rem(x::T, y::T) where {T<:BitUnsigned64} = checked_urem_int(x, y)

## integer bitwise operations ##

"""
    ~(x)

Bitwise not.

See also: [`!`](@ref), [`&`](@ref), [`|`](@ref).

# Examples
```jldoctest
julia> ~4
-5

julia> ~10
-11

julia> ~true
false
```
"""
(~)(x::BitInteger)             = not_int(x)

"""
    x & y

Bitwise and. Implements [three-valued logic](https://en.wikipedia.org/wiki/Three-valued_logic),
returning [`missing`](@ref) if one operand is `missing` and the other is `true`. Add parentheses for
function application form: `(&)(x, y)`.

See also: [`|`](@ref), [`xor`](@ref), [`&&`](@ref).

# Examples
```jldoctest
julia> 4 & 10
0

julia> 4 & 12
4

julia> true & missing
missing

julia> false & missing
false
```
"""
(&)(x::T, y::T) where {T<:BitInteger} = and_int(x, y)

"""
    x | y

Bitwise or. Implements [three-valued logic](https://en.wikipedia.org/wiki/Three-valued_logic),
returning [`missing`](@ref) if one operand is `missing` and the other is `false`.

See also: [`&`](@ref), [`xor`](@ref), [`||`](@ref).

# Examples
```jldoctest
julia> 4 | 10
14

julia> 4 | 1
5

julia> true | missing
true

julia> false | missing
missing
```
"""
(|)(x::T, y::T) where {T<:BitInteger} = or_int(x, y)
xor(x::T, y::T) where {T<:BitInteger} = xor_int(x, y)

"""
    bswap(n)

Reverse the byte order of `n`.

(See also [`ntoh`](@ref) and [`hton`](@ref) to convert between the current native byte order and big-endian order.)

# Examples
```jldoctest
julia> a = bswap(0x10203040)
0x40302010

julia> bswap(a)
0x10203040

julia> string(1, base = 2)
"1"

julia> string(bswap(1), base = 2)
"100000000000000000000000000000000000000000000000000000000"
```
"""
bswap(x::Union{Int8, UInt8}) = x
bswap(x::Union{Int16, UInt16, Int32, UInt32, Int64, UInt64, Int128, UInt128}) =
    bswap_int(x)

"""
    count_ones(x::Integer) -> Integer

Number of ones in the binary representation of `x`.

# Examples
```jldoctest
julia> count_ones(7)
3
```
"""
count_ones(x::BitInteger) = (ctpop_int(x) % Int)::Int

"""
    leading_zeros(x::Integer) -> Integer

Number of zeros leading the binary representation of `x`.

# Examples
```jldoctest
julia> leading_zeros(Int32(1))
31
```
"""
leading_zeros(x::BitInteger) = (ctlz_int(x) % Int)::Int

"""
    trailing_zeros(x::Integer) -> Integer

Number of zeros trailing the binary representation of `x`.

# Examples
```jldoctest
julia> trailing_zeros(2)
1
```
"""
trailing_zeros(x::BitInteger) = (cttz_int(x) % Int)::Int

"""
    count_zeros(x::Integer) -> Integer

Number of zeros in the binary representation of `x`.

# Examples
```jldoctest
julia> count_zeros(Int32(2 ^ 16 - 1))
16
```
"""
count_zeros(x::Integer) = count_ones(~x)

"""
    leading_ones(x::Integer) -> Integer

Number of ones leading the binary representation of `x`.

# Examples
```jldoctest
julia> leading_ones(UInt32(2 ^ 32 - 2))
31
```
"""
leading_ones(x::Integer) = leading_zeros(~x)

"""
    trailing_ones(x::Integer) -> Integer

Number of ones trailing the binary representation of `x`.

# Examples
```jldoctest
julia> trailing_ones(3)
2
```
"""
trailing_ones(x::Integer) = trailing_zeros(~x)

## integer comparisons ##

(< )(x::T, y::T) where {T<:BitUnsigned} = ult_int(x, y)
(<=)(x::T, y::T) where {T<:BitSigned}   = sle_int(x, y)
(<=)(x::T, y::T) where {T<:BitUnsigned} = ule_int(x, y)

==(x::BitSigned,   y::BitUnsigned) = (x >= 0) & (unsigned(x) == y)
==(x::BitUnsigned, y::BitSigned  ) = (y >= 0) & (x == unsigned(y))
<( x::BitSigned,   y::BitUnsigned) = (x <  0) | (unsigned(x) <  y)
<( x::BitUnsigned, y::BitSigned  ) = (y >= 0) & (x <  unsigned(y))
<=(x::BitSigned,   y::BitUnsigned) = (x <  0) | (unsigned(x) <= y)
<=(x::BitUnsigned, y::BitSigned  ) = (y >= 0) & (x <= unsigned(y))

## integer shifts ##

# unsigned shift counts always shift in the same direction
>>(x::BitSigned,   y::BitUnsigned) = ashr_int(x, y)
>>(x::BitUnsigned, y::BitUnsigned) = lshr_int(x, y)
<<(x::BitInteger,  y::BitUnsigned) = shl_int(x, y)
>>>(x::BitInteger, y::BitUnsigned) = lshr_int(x, y)
# signed shift counts can shift in either direction
# note: this early during bootstrap, `>=` is not yet available
# note: we only define Int shift counts here; the generic case is handled later
>>(x::BitInteger, y::Int) =
    ifelse(0 <= y, x >> unsigned(y), x << unsigned(-y))
<<(x::BitInteger, y::Int) =
    ifelse(0 <= y, x << unsigned(y), x >> unsigned(-y))
>>>(x::BitInteger, y::Int) =
    ifelse(0 <= y, x >>> unsigned(y), x << unsigned(-y))

for to in BitInteger_types, from in (BitInteger_types..., Bool)
    if !(to === from)
        if to.size < from.size
            @eval rem(x::($from), ::Type{$to}) = trunc_int($to, x)
        elseif from === Bool
            @eval rem(x::($from), ::Type{$to}) = convert($to, x)
        elseif from.size < to.size
            if from <: Signed
                @eval rem(x::($from), ::Type{$to}) = sext_int($to, x)
            else
                @eval rem(x::($from), ::Type{$to}) = convert($to, x)
            end
        else
            @eval rem(x::($from), ::Type{$to}) = bitcast($to, x)
        end
    end
end

## integer bitwise rotations ##

"""
    bitrotate(x::Base.BitInteger, k::Integer)

`bitrotate(x, k)` implements bitwise rotation.
It returns the value of `x` with its bits rotated left `k` times.
A negative value of `k` will rotate to the right instead.

!!! compat "Julia 1.5"
    This function requires Julia 1.5 or later.

See also: [`<<`](@ref), [`circshift`](@ref), [`BitArray`](@ref).

```jldoctest
julia> bitrotate(UInt8(114), 2)
0xc9

julia> bitstring(bitrotate(0b01110010, 2))
"11001001"

julia> bitstring(bitrotate(0b01110010, -2))
"10011100"

julia> bitstring(bitrotate(0b01110010, 8))
"01110010"
```
"""
bitrotate(x::T, k::Integer) where {T <: BitInteger} =
    (x << ((sizeof(T) << 3 - 1) & k)) | (x >>> ((sizeof(T) << 3 - 1) & -k))

# @doc isn't available when running in Core at this point.
# Tuple syntax for documentation two function signatures at the same time
# doesn't work either at this point.
if nameof(@__MODULE__) === :Base
    for fname in (:mod, :rem)
        @eval @doc """
            rem(x::Integer, T::Type{<:Integer}) -> T
            mod(x::Integer, T::Type{<:Integer}) -> T
            %(x::Integer, T::Type{<:Integer}) -> T

        Find `y::T` such that `x` ≡ `y` (mod n), where n is the number of integers representable
        in `T`, and `y` is an integer in `[typemin(T),typemax(T)]`.
        If `T` can represent any integer (e.g. `T == BigInt`), then this operation corresponds to
        a conversion to `T`.

        # Examples
        ```jldoctest
        julia> 129 % Int8
        -127
        ```
        """ $fname(x::Integer, T::Type{<:Integer})
    end
end

rem(x::T, ::Type{T}) where {T<:Integer} = x
rem(x::Signed, ::Type{Unsigned}) = x % unsigned(typeof(x))
rem(x::Unsigned, ::Type{Signed}) = x % signed(typeof(x))
rem(x::Integer, T::Type{<:Integer}) = convert(T, x)  # `x % T` falls back to `convert`
rem(x::Integer, ::Type{Bool}) = ((x & 1) != 0)
mod(x::Integer, ::Type{T}) where {T<:Integer} = rem(x, T)

unsafe_trunc(::Type{T}, x::Integer) where {T<:Integer} = rem(x, T)

"""
    trunc([T,] x)
    trunc(x; digits::Integer= [, base = 10])
    trunc(x; sigdigits::Integer= [, base = 10])

`trunc(x)` returns the nearest integral value of the same type as `x` whose absolute value
is less than or equal to `x`.

`trunc(T, x)` converts the result to type `T`, throwing an `InexactError` if the value is
not representable.

Keywords `digits`, `sigdigits` and `base` work as for [`round`](@ref).

See also: [`%`](@ref rem), [`floor`](@ref), [`unsigned`](@ref).
"""
function trunc end

"""
    floor([T,] x)
    floor(x; digits::Integer= [, base = 10])
    floor(x; sigdigits::Integer= [, base = 10])

`floor(x)` returns the nearest integral value of the same type as `x` that is less than or
equal to `x`.

`floor(T, x)` converts the result to type `T`, throwing an `InexactError` if the value is
not representable.

Keywords `digits`, `sigdigits` and `base` work as for [`round`](@ref).
"""
function floor end

"""
    ceil([T,] x)
    ceil(x; digits::Integer= [, base = 10])
    ceil(x; sigdigits::Integer= [, base = 10])

`ceil(x)` returns the nearest integral value of the same type as `x` that is greater than or
equal to `x`.

`ceil(T, x)` converts the result to type `T`, throwing an `InexactError` if the value is not
representable.

Keywords `digits`, `sigdigits` and `base` work as for [`round`](@ref).
"""
function ceil end

round(::Type{T}, x::Integer) where {T<:Integer} = convert(T, x)
trunc(::Type{T}, x::Integer) where {T<:Integer} = convert(T, x)
floor(::Type{T}, x::Integer) where {T<:Integer} = convert(T, x)
 ceil(::Type{T}, x::Integer) where {T<:Integer} = convert(T, x)

## integer construction ##

"""
    @int128_str str
<<<<<<< HEAD

Parse `str` as an [`Int128`](@ref).

# Examples
```jldoctest; filter = r"Stacktrace:(\\n \\[[0-9]+\\].*)*"
julia> @int128_str "123456789123"
123456789123

julia> int128"123456789123"
123456789123

julia> @int128_str "123456789123.4"
ERROR: LoadError: ArgumentError: invalid base 10 digit '.' in "123456789123.4"
Stacktrace:
 [1] tryparse_internal(::Type{Int128}, ::String, ::Int64, ::Int64, ::Int64, ::Bool) at ./parse.jl:118
[...]
```
=======
    @int128_str(str)

`@int128_str` parses a string into a Int128
Throws an `ArgumentError` if the string is not a valid integer
>>>>>>> 002fc5f1
"""
macro int128_str(s)
    return parse(Int128, s)
end

"""
    @uint128_str str
<<<<<<< HEAD

Parse `str` as an [`UInt128`](@ref).

# Examples
```jldoctest; filter = r"Stacktrace:(\\n \\[[0-9]+\\].*)*"
julia> @uint128_str "123456789123"
0x00000000000000000000001cbe991a83

julia> uint128"123456789123"
0x00000000000000000000001cbe991a83

julia> @uint128_str "-123456789123"
ERROR: LoadError: ArgumentError: invalid base 10 digit '-' in "-123456789123"
Stacktrace:
 [1] tryparse_internal(::Type{UInt128}, ::String, ::Int64, ::Int64, ::Int64, ::Bool) at ./parse.jl:118
[...]
```
=======
    @uint128_str(str)

`@uint128_str` parses a string into a UInt128
Throws an `ArgumentError` if the string is not a valid integer
>>>>>>> 002fc5f1
"""
macro uint128_str(s)
    return parse(UInt128, s)
end

"""
    @big_str str
<<<<<<< HEAD

Attempt to parse `str` as a [`BigInt`](@ref) or [`BigFloat`](@ref).
Throw an [`ArgumentError`] if `str` is in the wrong format for representation
as either of these types.

# Examples
```jldoctest; filter = r"Stacktrace:(\\n \\[[0-9]+\\].*)*"
julia> @big_str "1_000_000_000_000"
1000000000000

julia> big"1_000_000_000_000"
1000000000000

julia> @big_str "_"
ERROR: ArgumentError: invalid number format _ for BigInt or BigFloat
Stacktrace:
 [1] top-level scope at none:0
=======
    @big_str(str)

Parse a string into a [`BigInt`](@ref) or [`BigFloat`](@ref),
and throw an `ArgumentError` if the string is not a valid number.
For integers `_` is allowed in the string as a separator.

# Examples
```jldoctest
julia> big"123_456"
123456

julia> big"7891.5"
7891.5
>>>>>>> 002fc5f1
```
"""
macro big_str(s)
    if '_' in s
        # remove _ in s[2:end-1]
        bf = IOBuffer(maxsize=lastindex(s))
        print(bf, s[1])
        for c in SubString(s, 2, lastindex(s)-1)
            c != '_' && print(bf, c)
        end
        print(bf, s[end])
        seekstart(bf)
        n = tryparse(BigInt, String(take!(bf)))
        n === nothing || return n
    else
        n = tryparse(BigInt, s)
        n === nothing || return n
        n = tryparse(BigFloat, s)
        n === nothing || return n
    end
    message = "invalid number format $s for BigInt or BigFloat"
    return :(throw(ArgumentError($message)))
end

## integer promotions ##

# with different sizes, promote to larger type
promote_rule(::Type{Int16}, ::Union{Type{Int8}, Type{UInt8}}) = Int16
promote_rule(::Type{Int32}, ::Union{Type{Int16}, Type{Int8}, Type{UInt16}, Type{UInt8}}) = Int32
promote_rule(::Type{Int64}, ::Union{Type{Int16}, Type{Int32}, Type{Int8}, Type{UInt16}, Type{UInt32}, Type{UInt8}}) = Int64
promote_rule(::Type{Int128}, ::Union{Type{Int16}, Type{Int32}, Type{Int64}, Type{Int8}, Type{UInt16}, Type{UInt32}, Type{UInt64}, Type{UInt8}}) = Int128
promote_rule(::Type{UInt16}, ::Union{Type{Int8}, Type{UInt8}}) = UInt16
promote_rule(::Type{UInt32}, ::Union{Type{Int16}, Type{Int8}, Type{UInt16}, Type{UInt8}}) = UInt32
promote_rule(::Type{UInt64}, ::Union{Type{Int16}, Type{Int32}, Type{Int8}, Type{UInt16}, Type{UInt32}, Type{UInt8}}) = UInt64
promote_rule(::Type{UInt128}, ::Union{Type{Int16}, Type{Int32}, Type{Int64}, Type{Int8}, Type{UInt16}, Type{UInt32}, Type{UInt64}, Type{UInt8}}) = UInt128
# with mixed signedness and same size, Unsigned wins
promote_rule(::Type{UInt8},   ::Type{Int8}  ) = UInt8
promote_rule(::Type{UInt16},  ::Type{Int16} ) = UInt16
promote_rule(::Type{UInt32},  ::Type{Int32} ) = UInt32
promote_rule(::Type{UInt64},  ::Type{Int64} ) = UInt64
promote_rule(::Type{UInt128}, ::Type{Int128}) = UInt128

## traits ##

"""
    typemin(T)

The lowest value representable by the given (real) numeric DataType `T`.

# Examples
```jldoctest
julia> typemin(Float16)
-Inf16

julia> typemin(Float32)
-Inf32
```
"""
function typemin end

"""
    typemax(T)

The highest value representable by the given (real) numeric `DataType`.

See also: [`floatmax`](@ref), [`typemin`](@ref), [`eps`](@ref).

# Examples
```jldoctest
julia> typemax(Int8)
127

julia> typemax(UInt32)
0xffffffff

julia> typemax(Float64)
Inf

julia> floatmax(Float32)  # largest finite floating point number
3.4028235f38
```
"""
function typemax end

typemin(::Type{Int8  }) = Int8(-128)
typemax(::Type{Int8  }) = Int8(127)
typemin(::Type{UInt8 }) = UInt8(0)
typemax(::Type{UInt8 }) = UInt8(255)
typemin(::Type{Int16 }) = Int16(-32768)
typemax(::Type{Int16 }) = Int16(32767)
typemin(::Type{UInt16}) = UInt16(0)
typemax(::Type{UInt16}) = UInt16(65535)
typemin(::Type{Int32 }) = Int32(-2147483648)
typemax(::Type{Int32 }) = Int32(2147483647)
typemin(::Type{UInt32}) = UInt32(0)
typemax(::Type{UInt32}) = UInt32(4294967295)
typemin(::Type{Int64 }) = -9223372036854775808
typemax(::Type{Int64 }) = 9223372036854775807
typemin(::Type{UInt64}) = UInt64(0)
typemax(::Type{UInt64}) = 0xffffffffffffffff
@eval typemin(::Type{UInt128}) = $(convert(UInt128, 0))
@eval typemax(::Type{UInt128}) = $(bitcast(UInt128, convert(Int128, -1)))
@eval typemin(::Type{Int128} ) = $(convert(Int128, 1) << 127)
@eval typemax(::Type{Int128} ) = $(bitcast(Int128, typemax(UInt128) >> 1))


widen(::Type{Int8}) = Int16
widen(::Type{Int16}) = Int32
widen(::Type{Int32}) = Int64
widen(::Type{Int64}) = Int128
widen(::Type{UInt8}) = UInt16
widen(::Type{UInt16}) = UInt32
widen(::Type{UInt32}) = UInt64
widen(::Type{UInt64}) = UInt128

# a few special cases,
# Int64*UInt64 => Int128
# |x|<=2^(k-1), |y|<=2^k-1   =>   |x*y|<=2^(2k-1)-1
widemul(x::Signed,y::Unsigned) = widen(x) * signed(widen(y))
widemul(x::Unsigned,y::Signed) = signed(widen(x)) * widen(y)
# multplication by Bool doesn't require widening
widemul(x::Bool,y::Bool) = x * y
widemul(x::Bool,y::Number) = x * y
widemul(x::Number,y::Bool) = x * y


## wide multiplication, Int128 multiply and divide ##

if Core.sizeof(Int) == 4
    function widemul(u::Int64, v::Int64)
        local u0::UInt64, v0::UInt64, w0::UInt64
        local u1::Int64, v1::Int64, w1::UInt64, w2::Int64, t::UInt64

        u0 = u & 0xffffffff; u1 = u >> 32
        v0 = v & 0xffffffff; v1 = v >> 32
        w0 = u0 * v0
        t = reinterpret(UInt64, u1) * v0 + (w0 >>> 32)
        w2 = reinterpret(Int64, t) >> 32
        w1 = u0 * reinterpret(UInt64, v1) + (t & 0xffffffff)
        hi = u1 * v1 + w2 + (reinterpret(Int64, w1) >> 32)
        lo = w0 & 0xffffffff + (w1 << 32)
        return Int128(hi) << 64 + Int128(lo)
    end

    function widemul(u::UInt64, v::UInt64)
        local u0::UInt64, v0::UInt64, w0::UInt64
        local u1::UInt64, v1::UInt64, w1::UInt64, w2::UInt64, t::UInt64

        u0 = u & 0xffffffff; u1 = u >>> 32
        v0 = v & 0xffffffff; v1 = v >>> 32
        w0 = u0 * v0
        t = u1 * v0 + (w0 >>> 32)
        w2 = t >>> 32
        w1 = u0 * v1 + (t & 0xffffffff)
        hi = u1 * v1 + w2 + (w1 >>> 32)
        lo = w0 & 0xffffffff + (w1 << 32)
        return UInt128(hi) << 64 + UInt128(lo)
    end

    function *(u::Int128, v::Int128)
        u0 = u % UInt64; u1 = Int64(u >> 64)
        v0 = v % UInt64; v1 = Int64(v >> 64)
        lolo = widemul(u0, v0)
        lohi = widemul(reinterpret(Int64, u0), v1)
        hilo = widemul(u1, reinterpret(Int64, v0))
        t = reinterpret(UInt128, hilo) + (lolo >>> 64)
        w1 = reinterpret(UInt128, lohi) + (t & 0xffffffffffffffff)
        return Int128(lolo & 0xffffffffffffffff) + reinterpret(Int128, w1) << 64
    end

    function *(u::UInt128, v::UInt128)
        u0 = u % UInt64; u1 = UInt64(u>>>64)
        v0 = v % UInt64; v1 = UInt64(v>>>64)
        lolo = widemul(u0, v0)
        lohi = widemul(u0, v1)
        hilo = widemul(u1, v0)
        t = hilo + (lolo >>> 64)
        w1 = lohi + (t & 0xffffffffffffffff)
        return (lolo & 0xffffffffffffffff) + UInt128(w1) << 64
    end

    function _setbit(x::UInt128, i)
        # faster version of `return x | (UInt128(1) << i)`
        j = i >> 5
        y = UInt128(one(UInt32) << (i & 0x1f))
        if j == 0
            return x | y
        elseif j == 1
            return x | (y << 32)
        elseif j == 2
            return x | (y << 64)
        elseif j == 3
            return x | (y << 96)
        end
        return x
    end

    function divrem(x::UInt128, y::UInt128)
        iszero(y) && throw(DivideError())
        if (x >> 64) % UInt64 == 0
            if (y >> 64) % UInt64 == 0
                # fast path: upper 64 bits are zero, so we can fallback to UInt64 division
                q64, x64 = divrem(x % UInt64, y % UInt64)
                return UInt128(q64), UInt128(x64)
            else
                # this implies y>x, so
                return zero(UInt128), x
            end
        end
        n = leading_zeros(y) - leading_zeros(x)
        q = zero(UInt128)
        ys = y << n
        while n >= 0
            # ys == y * 2^n
            if ys <= x
                x -= ys
                q = _setbit(q, n)
                if (x >> 64) % UInt64 == 0
                    # exit early, similar to above fast path
                    if (y >> 64) % UInt64 == 0
                        q64, x64 = divrem(x % UInt64, y % UInt64)
                        q |= q64
                        x = UInt128(x64)
                    end
                    return q, x
                end
            end
            ys >>>= 1
            n -= 1
        end
        return q, x
    end

    function div(x::Int128, y::Int128)
        (x == typemin(Int128)) & (y == -1) && throw(DivideError())
        return Int128(div(BigInt(x), BigInt(y)))::Int128
    end
    div(x::UInt128, y::UInt128) = divrem(x, y)[1]

    function rem(x::Int128, y::Int128)
        return Int128(rem(BigInt(x), BigInt(y)))::Int128
    end

    function rem(x::UInt128, y::UInt128)
        iszero(y) && throw(DivideError())
        if (x >> 64) % UInt64 == 0
            if (y >> 64) % UInt64 == 0
                # fast path: upper 64 bits are zero, so we can fallback to UInt64 division
                return UInt128(rem(x % UInt64, y % UInt64))
            else
                # this implies y>x, so
                return x
            end
        end
        n = leading_zeros(y) - leading_zeros(x)
        ys = y << n
        while n >= 0
            # ys == y * 2^n
            if ys <= x
                x -= ys
                if (x >> 64) % UInt64 == 0
                    # exit early, similar to above fast path
                    if (y >> 64) % UInt64 == 0
                        x = UInt128(rem(x % UInt64, y % UInt64))
                    end
                    return x
                end
            end
            ys >>>= 1
            n -= 1
        end
        return x
    end

    function mod(x::Int128, y::Int128)
        return Int128(mod(BigInt(x), BigInt(y)))::Int128
    end
else
    *(x::T, y::T) where {T<:Union{Int128,UInt128}}  = mul_int(x, y)

    div(x::Int128,  y::Int128)  = checked_sdiv_int(x, y)
    div(x::UInt128, y::UInt128) = checked_udiv_int(x, y)

    rem(x::Int128,  y::Int128)  = checked_srem_int(x, y)
    rem(x::UInt128, y::UInt128) = checked_urem_int(x, y)
end

# issue #15489: since integer ops are unchecked, they shouldn't check promotion
for op in (:+, :-, :*, :&, :|, :xor)
    @eval function $op(a::Integer, b::Integer)
        T = promote_typeof(a, b)
        aT, bT = a % T, b % T
        not_sametype((a, b), (aT, bT))
        return $op(aT, bT)
    end
end

const _mask1_uint128 = (UInt128(0x5555555555555555) << 64) | UInt128(0x5555555555555555)
const _mask2_uint128 = (UInt128(0x3333333333333333) << 64) | UInt128(0x3333333333333333)
const _mask4_uint128 = (UInt128(0x0f0f0f0f0f0f0f0f) << 64) | UInt128(0x0f0f0f0f0f0f0f0f)

"""
    bitreverse(x)

Reverse the order of bits in integer `x`. `x` must have a fixed bit width,
e.g. be an `Int16` or `Int32`.

!!! compat "Julia 1.5"
    This function requires Julia 1.5 or later.

# Examples
```jldoctest
julia> bitreverse(0x8080808080808080)
0x0101010101010101

julia> reverse(bitstring(0xa06e)) == bitstring(bitreverse(0xa06e))
true
```
"""
function bitreverse(x::BitInteger)
    # TODO: consider using llvm.bitreverse intrinsic
    z = unsigned(x)
    mask1 = _mask1_uint128 % typeof(z)
    mask2 = _mask2_uint128 % typeof(z)
    mask4 = _mask4_uint128 % typeof(z)
    z = ((z & mask1) << 1) | ((z >> 1) & mask1)
    z = ((z & mask2) << 2) | ((z >> 2) & mask2)
    z = ((z & mask4) << 4) | ((z >> 4) & mask4)
    return bswap(z) % typeof(x)
end<|MERGE_RESOLUTION|>--- conflicted
+++ resolved
@@ -627,30 +627,19 @@
 
 """
     @int128_str str
-<<<<<<< HEAD
 
 Parse `str` as an [`Int128`](@ref).
-
-# Examples
-```jldoctest; filter = r"Stacktrace:(\\n \\[[0-9]+\\].*)*"
-julia> @int128_str "123456789123"
-123456789123
-
+Throw an `ArgumentError` if the string is not a valid integer.
+
+# Examples
+```jldoctest
 julia> int128"123456789123"
 123456789123
 
-julia> @int128_str "123456789123.4"
+julia> int128"123456789123.4"
 ERROR: LoadError: ArgumentError: invalid base 10 digit '.' in "123456789123.4"
-Stacktrace:
- [1] tryparse_internal(::Type{Int128}, ::String, ::Int64, ::Int64, ::Int64, ::Bool) at ./parse.jl:118
 [...]
 ```
-=======
-    @int128_str(str)
-
-`@int128_str` parses a string into a Int128
-Throws an `ArgumentError` if the string is not a valid integer
->>>>>>> 002fc5f1
 """
 macro int128_str(s)
     return parse(Int128, s)
@@ -658,30 +647,19 @@
 
 """
     @uint128_str str
-<<<<<<< HEAD
 
 Parse `str` as an [`UInt128`](@ref).
-
-# Examples
-```jldoctest; filter = r"Stacktrace:(\\n \\[[0-9]+\\].*)*"
-julia> @uint128_str "123456789123"
-0x00000000000000000000001cbe991a83
-
+Throw an `ArgumentError` if the string is not a valid integer.
+
+# Examples
+```
 julia> uint128"123456789123"
 0x00000000000000000000001cbe991a83
 
-julia> @uint128_str "-123456789123"
+julia> uint128"-123456789123"
 ERROR: LoadError: ArgumentError: invalid base 10 digit '-' in "-123456789123"
-Stacktrace:
- [1] tryparse_internal(::Type{UInt128}, ::String, ::Int64, ::Int64, ::Int64, ::Bool) at ./parse.jl:118
 [...]
 ```
-=======
-    @uint128_str(str)
-
-`@uint128_str` parses a string into a UInt128
-Throws an `ArgumentError` if the string is not a valid integer
->>>>>>> 002fc5f1
 """
 macro uint128_str(s)
     return parse(UInt128, s)
@@ -689,26 +667,6 @@
 
 """
     @big_str str
-<<<<<<< HEAD
-
-Attempt to parse `str` as a [`BigInt`](@ref) or [`BigFloat`](@ref).
-Throw an [`ArgumentError`] if `str` is in the wrong format for representation
-as either of these types.
-
-# Examples
-```jldoctest; filter = r"Stacktrace:(\\n \\[[0-9]+\\].*)*"
-julia> @big_str "1_000_000_000_000"
-1000000000000
-
-julia> big"1_000_000_000_000"
-1000000000000
-
-julia> @big_str "_"
-ERROR: ArgumentError: invalid number format _ for BigInt or BigFloat
-Stacktrace:
- [1] top-level scope at none:0
-=======
-    @big_str(str)
 
 Parse a string into a [`BigInt`](@ref) or [`BigFloat`](@ref),
 and throw an `ArgumentError` if the string is not a valid number.
@@ -721,7 +679,10 @@
 
 julia> big"7891.5"
 7891.5
->>>>>>> 002fc5f1
+
+julia> @big"_"
+ERROR: ArgumentError: invalid number format _ for BigInt or BigFloat
+[...]
 ```
 """
 macro big_str(s)
