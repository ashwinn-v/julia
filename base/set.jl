--- conflicted
+++ resolved
@@ -416,15 +416,8 @@
 end
 
 allunique(::Union{AbstractSet,AbstractDict}) = true
-
-<<<<<<< HEAD
-allunique(r::AbstractRange{T}) where {T} = (step(r) != zero(T)) || (length(r) <= 1)
-allunique(r::StepRange{T,S}) where {T,S} = (step(r) != zero(S)) || (length(r) <= 1)
-allunique(r::StepRangeLen{T,R,S}) where {T,R,S} = (step(r) != zero(S)) || (length(r) <= 1)
+allunique(r::AbstractRange) = !iszero(step(r)) || length(r) <= 1
 allunique(::Number) = true
-=======
-allunique(r::AbstractRange) = !iszero(step(r)) || length(r) <= 1
->>>>>>> 6726ae89
 
 filter!(f, s::Set) = unsafe_filter!(f, s)
 
